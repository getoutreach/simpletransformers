from io import StringIO
import boto3
from boto3 import session
import os
import platform
import json
import pandas as pd
import numpy as np
from simpletransformers.data.url_vocab import UrlVocab


PLATFORM = platform.system()
if PLATFORM != 'Darwin':
    sts_client = boto3.client('sts', region_name='us-west-2')
    databricks_session = boto3.DEFAULT_SESSION


def get_resource():
    return boto3.resource('s3', region_name='us-west-2')


def get_csv(s3, bucket, file_path):
    obj = s3.Object(bucket, file_path)
    return pd.read_csv(obj.get()['Body'])


def get_json(s3, bucket, file_path):
    obj = s3.Object(bucket, file_path)
    return json.load(obj.get()['Body'])


def get_outreach_session(sts_client):
    """Specifically for writing data from Databricks to S3."""
    assumed_role_object = sts_client.assume_role(
        RoleArn="arn:aws:iam::182192988802:role/data-science-databricks-assume-role",
        RoleSessionName="AssumeRoleSession1")
    credentials = assumed_role_object['Credentials']
    outreach_session = session.Session(aws_access_key_id=credentials['AccessKeyId'],
                                       aws_secret_access_key=credentials['SecretAccessKey'],
                                       aws_session_token=credentials['SessionToken'])
    print(outreach_session._session._register_credential_provider)
    return outreach_session


def write_to_s3(name, df):
    """write to s3 with outreach session"""
    if PLATFORM == 'Darwin':
        # Local Mac
        csv_buffer = StringIO()
        if isinstance(df, pd.DataFrame):
            csv_buffer.write(df.to_csv(index=False))
        else:
            csv_buffer.write(json.dumps(df))
        s3.Object(BUCKET, name).put(Body=csv_buffer.getvalue())
    else:
        # Databricks
        s3_outreach = get_outreach_session(sts_client).resource('s3')
        csv_buffer = StringIO()
        if isinstance(df, pd.DataFrame):
            csv_buffer.write(df.to_csv(index=False))
        else:
            csv_buffer.write(json.dumps(df))
        s3_outreach.Object(BUCKET, name).put(Body=csv_buffer.getvalue())


s3 = get_resource()
BUCKET = 'annotation-databricks-access-granted'


def load_url_vocab(url_file_path,
                   node2vec_encode=False,
                   bert_encode=False,
                   bert_encoding_filename=None,
                   bert_encode_email_context=False,
                   bert_encoding_email_filename=None):
    # Load URL metadata
    jsonstring = get_json(s3, BUCKET, url_file_path)
    df_url = pd.io.json.json_normalize(jsonstring)

    # Remove some URLs from the predication candidates
    df_url = df_url[(~df_url['header'].isnull()) & (~df_url['article'].isnull())]
    df_url = df_url[df_url['header'].apply(lambda x: len(x) > 0) & df_url['article'].apply(lambda x: len(x) > 0)]
    df_url = df_url[df_url['nav_hrefs'].apply(lambda x: len(x) > 0)]

    # Remove surrounding white spaces in text fields
    df_url['header'] = df_url['header'].apply(lambda x: x.strip())

    urlvocab = UrlVocab(df_url,
                        node2vec_encode=node2vec_encode,
                        bert_encode=bert_encode,
                        bert_encoding_filename=bert_encoding_filename,
                        bert_encode_email_context=bert_encode_email_context,
                        bert_encoding_email_filename=bert_encoding_email_filename)
    return urlvocab


def load_url_data_email_only(datafolder, urlvocab):
    def get_split(datafolder, split):
        df = get_csv(s3, BUCKET, os.path.join(datafolder, split))
        df['labels'] = df['labels'].apply(json.loads)
        df['prospect_reply_message'] = df['prospect_reply_message'].apply(lambda x: x.lower())
        df = df.rename(columns={'prospect_reply_message': 'text', 'labels': 'url_labels'})
        df['labels'] = df['url_labels'].apply(lambda x: urlvocab.encode_urls(x))
        return df

    df_train = get_split(datafolder, 'train.csv')
    df_dev = get_split(datafolder, 'dev.csv')
    df_test = get_split(datafolder, 'test.csv')
    return df_train, df_dev, df_test


def load_url_data_email_article_pair(datafolder, urlvocab, onlytitle=False, include_url_id=False):
    '''
    Getting URL prediction datasets. "text_a" field contains input emails and "text_b" field contains the article
    associated with the candidate URL.
    :param datafolder:
    :param urlvocab:
    :return:
    '''
    def get_split(datafolder, split):
        df = get_csv(s3, BUCKET, os.path.join(datafolder, split))
        df['labels'] = df['labels'].apply(json.loads)
        df['prospect_reply_message'] = df['prospect_reply_message']
        df = df.rename(columns={'prospect_reply_message': 'text_a', 'labels': 'url_labels'})

        # Get (url, label) lists for each input example
        df['url_label_lists'] = df['url_labels'].apply(
            lambda x: list(zip(urlvocab.url_vocab_list, urlvocab.encode_urls(x))))

        # Expand url_label lists
        # The purpose is to transfer the problem to binary classificaiton.
        #
        # For example, there are five urls in total [A,B,C,D,E]
        # For a sampple (df row) with "url_label" = [A,D]
        # We will expand this sample into 5, where their ("url", "label") are
        # (A,1), (B,0), (C,0), (D,1), (E,0) respectively.
        s_q = df.apply(lambda x: pd.Series(x['url_label_lists']), axis=1).stack().reset_index(level=1, drop=True)
        s_q.name = 'url_label'
        df_expand_label = df.copy(deep=True)
        df_expand_label = df_expand_label.drop('url_label_lists', axis=1).join(s_q)
        assert len(df_expand_label) == sum(df['url_label_lists'].apply(len))

        df_expand_label['url'] = df_expand_label['url_label'].apply(lambda x: x[0])
        df_expand_label['labels'] = df_expand_label['url_label'].apply(lambda x: x[1])
        df_expand_label.drop('url_label', axis=1, inplace=True)

        # Get context information
        if onlytitle:
            df_expand_label['text_b'] = df_expand_label['url'].apply(
                lambda x: urlvocab.get_title(x))
        else:
            df_expand_label['text_b'] = df_expand_label['url'].apply(
                lambda x: urlvocab.get_title(x) + '. ' + urlvocab.get_text(x))

        if include_url_id:
            df_expand_label['url_id'] = df_expand_label['url'].apply(
                lambda x: urlvocab.url2idx(x))

        return df_expand_label

    df_train = get_split(datafolder, 'train.csv')
    df_dev = get_split(datafolder, 'dev.csv')
    df_test = get_split(datafolder, 'test.csv')
    return df_train, df_dev, df_test


def get_feature_connectivity(url, urlvocab):
    return urlvocab.url2nav(url) + urlvocab.url2outconn(url) + urlvocab.url2inconn(url)


def get_feature_node2vec(url, urlvocab):
    return urlvocab.url2node2vec(url).tolist()


def get_feature_bert(url, urlvocab):
    return urlvocab.url2bert(url).tolist()


def get_feature_email_context(url, urlvocab):
    return urlvocab.url2emailcontextembedding(url).tolist()


def load_url_data_with_neighbouring_info(datafolder, urlvocab, onlytitle=False,
                                         addfeatures=None,
                                         include_url_id=False):
    '''
    Getting URL prediction datasets. "text_a" field contains input emails and "text_b" field contains the article
    associated with the candidate URL.
    :param datafolder:
    :param urlvocab:
    :param onlytitle:
    :param addfeatures:
    :return:
    '''
    def get_split(datafolder, split):
        df = get_csv(s3, BUCKET, os.path.join(datafolder, split))
        df['labels'] = df['labels'].apply(json.loads)
        df['prospect_reply_message'] = df['prospect_reply_message']
        df = df.rename(columns={'prospect_reply_message': 'text_a', 'labels': 'url_labels'})

        # Get (url, label) lists for each input example
        df['url_label_lists'] = df['url_labels'].apply(
            lambda x: list(zip(urlvocab.url_vocab_list, urlvocab.encode_urls(x))))

        # Expand url_label lists
        # The purpose is to transfer the problem to binary classificaiton.
        #
        # For example, there are five urls in total [A,B,C,D,E]
        # For a sampple (df row) with "url_label" = [A,D]
        # We will expand this sample into 5, where their ("url", "label") are
        # (A,1), (B,0), (C,0), (D,1), (E,0) respectively.
        s_q = df.apply(lambda x: pd.Series(x['url_label_lists']), axis=1).stack().reset_index(level=1, drop=True)
        s_q.name = 'url_label'
        df_expand_label = df.copy(deep=True)
        df_expand_label = df_expand_label.drop('url_label_lists', axis=1).join(s_q)
        assert len(df_expand_label) == sum(df['url_label_lists'].apply(len))

        df_expand_label['url'] = df_expand_label['url_label'].apply(lambda x: x[0])
        df_expand_label['labels'] = df_expand_label['url_label'].apply(lambda x: x[1])
        df_expand_label.drop('url_label', axis=1, inplace=True)

        # Get context information
        # FIXME: another option is to load this URL-related data during model training
        if onlytitle:
            df_expand_label['text_b'] = df_expand_label['url'].apply(
                lambda x: urlvocab.get_title(x))
        else:
            df_expand_label['text_b'] = df_expand_label['url'].apply(
                lambda x: urlvocab.get_title(x) + '. ' + urlvocab.get_text(x))

        # Get other information as additional features
        # FIXME: another option is to load this URL-related data during model training
        if addfeatures == 'connectivity':
            df_expand_label['addfeatures'] = df_expand_label['url'].apply(
                lambda x: get_feature_connectivity(x, urlvocab))
        elif addfeatures == 'node2vec':
            df_expand_label['addfeatures'] = df_expand_label['url'].apply(
                lambda x: get_feature_node2vec(x, urlvocab))
        elif addfeatures == 'bert':
            df_expand_label['addfeatures'] = df_expand_label['url'].apply(
                lambda x: get_feature_bert(x, urlvocab))
        elif addfeatures == 'email_context':
            df_expand_label['addfeatures'] = df_expand_label['url'].apply(
                lambda x: get_feature_email_context(x, urlvocab))

        if include_url_id:
            df_expand_label['url_id'] = df_expand_label['url'].apply(
                lambda x: urlvocab.url2idx(x))

        return df_expand_label


    df_train = get_split(datafolder, 'train.csv')
    df_dev = get_split(datafolder, 'dev.csv')
    df_test = get_split(datafolder, 'test.csv')
    return df_train, df_dev, df_test


if __name__ == '__main__':
    file_path = os.path.join('jie-faq', 'faq', 'outreach_support_url_meta.json')
    urlvocab = load_url_vocab(file_path)
<<<<<<< HEAD

=======
    
>>>>>>> aef42455
<|MERGE_RESOLUTION|>--- conflicted
+++ resolved
@@ -259,8 +259,5 @@
 if __name__ == '__main__':
     file_path = os.path.join('jie-faq', 'faq', 'outreach_support_url_meta.json')
     urlvocab = load_url_vocab(file_path)
-<<<<<<< HEAD
-
-=======
     
->>>>>>> aef42455
+
