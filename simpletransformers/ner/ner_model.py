--- conflicted
+++ resolved
@@ -42,12 +42,9 @@
 from simpletransformers.ner.ner_utils import InputExample, convert_examples_to_features, get_labels, read_examples_from_file, get_examples_from_df
 from transformers import CamembertConfig, CamembertForTokenClassification, CamembertTokenizer
 
-<<<<<<< HEAD
-=======
 import wandb
 
 
->>>>>>> d589b75e
 class NERModel:
     def __init__(self, model_type, model_name, labels=None, args=None, use_cuda=True, cuda_device=-1):
         """
